/**
 * Created by Drew Lemmy, 2016-2021
 *
 * This file is part of Krist.
 *
 * Krist is free software: you can redistribute it and/or modify
 * it under the terms of the GNU General Public License as published by
 * the Free Software Foundation, either version 3 of the License, or
 * (at your option) any later version.
 *
 * Krist is distributed in the hope that it will be useful,
 * but WITHOUT ANY WARRANTY; without even the implied warranty of
 * MERCHANTABILITY or FITNESS FOR A PARTICULAR PURPOSE.  See the
 * GNU General Public License for more details.
 *
 * You should have received a copy of the GNU General Public License
 * along with Krist. If not, see <http://www.gnu.org/licenses/>.
 *
 * For more project information, see <https://github.com/tmpim/krist>.
 */

const utils        = require("./utils.js");
const schemas      = require("./schemas.js");
const websockets   = require("./websockets.js");
const addresses    = require("./addresses.js");
const { Op }       = require("sequelize");
const escapeRegExp = require("lodash.escaperegexp");

const promClient = require("prom-client");
const promTransactionCounter = new promClient.Counter({
  name: "krist_transactions_total",
  help: "Total number of transactions since the Krist server started.",
  labelNames: ["type"]
});

// Initialize the counters to prevent 'no data' in Grafana
promTransactionCounter.inc({ type: "unknown" }, 0);
promTransactionCounter.inc({ type: "mined" }, 0);
promTransactionCounter.inc({ type: "name_purchase" }, 0);
promTransactionCounter.inc({ type: "name_a_record" }, 0);
promTransactionCounter.inc({ type: "name_transfer" }, 0);
promTransactionCounter.inc({ type: "transfer" }, 0);

// Query operator to exclude mined transactions in the 'from' field
const EXCLUDE_MINED = {
  [Op.notIn]: ["", " "], // From field that isn't a blank string or a space
  [Op.not]: null // And is not null
};

function Transactions() {}

Transactions.getTransaction = function(id) {
  return schemas.transaction.findByPk(id);
};

Transactions.getTransactions = function (limit, offset, asc, includeMined) {
  return schemas.transaction.findAndCountAll({
    order: [["id", asc ? "ASC" : "DESC"]],
    limit: utils.sanitiseLimit(limit),
    offset: utils.sanitiseOffset(offset),
    where: includeMined ? {} : { from: EXCLUDE_MINED }
  });
};

Transactions.getRecentTransactions = function(limit, offset) {
  return schemas.transaction.findAll({
    order: [["id", "DESC"]],
    limit: utils.sanitiseLimit(limit, 100),
    offset: utils.sanitiseOffset(offset),
    where: { from: EXCLUDE_MINED }
  });
};

Transactions.getTransactionsByAddress = function(address, limit, offset, includeMined, countOnly) {
  const fn = countOnly ? "count" : "findAndCountAll";
  return schemas.transaction[fn]({
    where: includeMined
      // When including mined transactions, we only care if from or to is the
      // queried address:
      ? {[Op.or]: [{ from: address }, { to: address }]}
      // However, when we exclude mined transactions, we care about the
      // transactions from the queried address, or transactions to it from a
      // non-null sender (mined transactions):
      : {[Op.or]: [
        { from: address }, // Transactions from this address
        { // Non-mined txes to this address
          from: EXCLUDE_MINED, // Non-blank from
          to: address
        }
<<<<<<< HEAD
      ]},

    // Don't bother including the order, etc. when we only care about the count
    ...(countOnly ? {} : {
      order: [["id", "DESC"]],
      limit: utils.sanitiseLimit(limit),
      offset: utils.sanitiseOffset(offset)
    })
=======
      ]}
>>>>>>> af04c1c3
  });
};

Transactions.lookupTransactions = function(addressList, limit, offset, orderBy, order, includeMined) {
  return schemas.transaction.findAndCountAll({
    order: [[orderBy || "id", order || "ASC"]],
    limit: utils.sanitiseLimit(limit),
    offset: utils.sanitiseOffset(offset),
    where: includeMined
      ? {[Op.or]: [{ from: {[Op.in]: addressList} }, { to: {[Op.in]: addressList} }]}
      : {[Op.or]: [
        { from: {[Op.in]: addressList} },
        {
          from: EXCLUDE_MINED,
          to: {[Op.in]: addressList}
        }
      ]}
  });
};

<<<<<<< HEAD
Transactions.searchByName = function(query, countOnly, limit, offset, orderBy, order) {
  const fn = countOnly ? "count" : "findAndCountAll";
  return schemas.transaction[fn]({
    where: {
      [Op.or]: [
        { name: query },

        // TODO: just store the metaname + name as two columns in the database
        //       so that this isn't necessary (though, it seems to run in ~200ms
        //       on ~1.9mil transactions, ~140k of which have metadata)
        { op: { [Op.regexp]: "^(?:([a-z0-9-_]{1,32})@)?" + escapeRegExp(query) + "\\.kst" } }
      ]
    },

    // Don't bother including the order, etc. when we only care about the count
    ...(countOnly ? {} : {
      order: [[orderBy || "id", order || "ASC"]],
      limit: utils.sanitiseLimit(limit),
      offset: utils.sanitiseOffset(offset)
    })
  });
};

Transactions.searchMetadata = function(query, countOnly, limit, offset, orderBy, order) {
  const fn = countOnly ? "count" : "findAndCountAll";
  return schemas.transaction[fn]({
    where: {
      op: { [Op.like]: utils.sanitiseLike(query) }
    },

    // Don't bother including the order, etc. when we only care about the count
    ...(countOnly ? {} : {
      order: [[orderBy || "id", order || "ASC"]],
      limit: utils.sanitiseLimit(limit),
      offset: utils.sanitiseOffset(offset)
    })
  });
};

Transactions.createTransaction = async function (to, from, value, name, op, dbTx) {
=======
Transactions.createTransaction = async function (to, from, value, name, op, dbTx, useragent, origin, sent_metaname, sent_name) {
>>>>>>> af04c1c3
  // Create the new transaction object
  const newTransaction = await schemas.transaction.create({
    to,
    from,
    value,
    name,
    time: new Date(),
    op,
    useragent,
    origin,
    sent_metaname,
    sent_name
  }, { transaction: dbTx });

  promTransactionCounter.inc({
    type: Transactions.identifyTransactionType(newTransaction)
  });

  // Broadcast the transaction to websockets subscribed to transactions (async)
  websockets.broadcastEvent({
    type: "event",
    event: "transaction",
    transaction: Transactions.transactionToJSON(newTransaction)
  });

  return newTransaction;
};

Transactions.pushTransaction = async function(sender, recipientAddress, amount, metadata, name, dbTx, userAgent, origin, sentMetaname, sentName) {
  const recipient = await addresses.getAddress(recipientAddress);

  // Do these in parallel:
  const [,, newTransaction] = await Promise.all([
    // Decrease the sender's own balance
    sender.decrement({ balance: amount }, { transaction: dbTx }),
    // Increase the sender's totalout
    sender.increment({ totalout: amount }, { transaction: dbTx }),

    // Create the transaction
    Transactions.createTransaction(recipientAddress, sender.address, amount, name, metadata, dbTx, userAgent, origin, sentMetaname, sentName),

    // Create the recipient if they don't exist,
    !recipient
      ? schemas.address.create({
        address: recipientAddress.toLowerCase(),
        firstseen: new Date(),
        balance: amount,
        totalin: amount,
        totalout: 0
      }, { transaction: dbTx })
    // Otherwise, increment their balance and totalin
      : recipient.increment({ balance: amount, totalin: amount }, { transaction: dbTx })
  ]);

  return newTransaction;
};

Transactions.identifyTransactionType = function(transaction) {
  if (!transaction) return "unknown";
  if (!transaction.from) return "mined";

  if (transaction.name) {
    if (transaction.to === "name") return "name_purchase";
    else if (transaction.to === "a") return "name_a_record";
    else return "name_transfer";
  }

  return "transfer";
};

Transactions.transactionToJSON = function(transaction) {
  return {
    id: transaction.id,
    from: transaction.from,
    to: transaction.to,
    value: transaction.value,
    time: transaction.time,
    name: transaction.name,
    metadata: transaction.op,
    sent_metaname: transaction.sent_metaname,
    sent_name: transaction.sent_name,
    type: Transactions.identifyTransactionType(transaction)
  };
};

module.exports = Transactions;<|MERGE_RESOLUTION|>--- conflicted
+++ resolved
@@ -87,7 +87,6 @@
           from: EXCLUDE_MINED, // Non-blank from
           to: address
         }
-<<<<<<< HEAD
       ]},
 
     // Don't bother including the order, etc. when we only care about the count
@@ -96,9 +95,6 @@
       limit: utils.sanitiseLimit(limit),
       offset: utils.sanitiseOffset(offset)
     })
-=======
-      ]}
->>>>>>> af04c1c3
   });
 };
 
@@ -119,7 +115,6 @@
   });
 };
 
-<<<<<<< HEAD
 Transactions.searchByName = function(query, countOnly, limit, offset, orderBy, order) {
   const fn = countOnly ? "count" : "findAndCountAll";
   return schemas.transaction[fn]({
@@ -159,10 +154,7 @@
   });
 };
 
-Transactions.createTransaction = async function (to, from, value, name, op, dbTx) {
-=======
 Transactions.createTransaction = async function (to, from, value, name, op, dbTx, useragent, origin, sent_metaname, sent_name) {
->>>>>>> af04c1c3
   // Create the new transaction object
   const newTransaction = await schemas.transaction.create({
     to,
