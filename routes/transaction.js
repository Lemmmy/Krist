var krist       = require('./../src/krist.js'),
	addresses   = require('./../src/addresses.js'),
	tx          = require('./../src/transactions.js'),
	utils       = require('./../src/utils.js'),
	schemas     = require('./../src/schemas.js'),
	moment      = require('moment');

module.exports = function(app) {
	app.get('/', function(req, res, next) {
		if (typeof req.query.recenttx !== 'undefined') {
			tx.getRecentTransactions().then(function(transactions) {
				var out = '';

				transactions.forEach(function (transaction) {
					out += moment(transaction.time).format('MMM DD HH:mm');

					out += transaction.from;
					out += transaction.to;

					out += utils.padDigits(Math.abs(transaction.value), 8);
				});

				res.send(out);
			});

			return;
		}

		if (typeof req.query.pushtx !== 'undefined') {
			if (!req.query.pkey) {
				res.status(400).send('Invalid address'); // liggy said so :)))))))))))))))

				return;
			}

			if (!req.query.amt || isNaN(req.query.amt)) {
				res.status(400).send('Error3');

				return;
			}

			if (req.query.amt < 1) {
				res.status(400).send('Error2');

				return;
			}

			if (!req.query.q || req.query.q.length !== 10) {
				res.status(400).send('Error4');

				return;
			}

			var from = utils.sha256(req.query.pkey).substr(0, 10);
			var amt = parseInt(req.query.amt);

<<<<<<< HEAD
			if (from.toLowerCase() === "a5dfb396d3") {
				res.status(403).send('Error5');

				return;
			}

			if (!krist.isKristAddress(req.query.q.toString())) {
=======
			if (!/^(?:k[a-z0-9]{9}|[a-f0-9]{10})$/i.test(req.query.q.toString())) {
>>>>>>> 6bcb9c95
				res.status(400).send('Error4');

				return;
			}

			if (req.query.com && !/^[\x20-\x7F]+$/i.test(req.query.com)) {
				res.status(400).send('Error5');

				return;
			}

			addresses.getAddress(from).then(function(sender) {
				if (!sender || sender.balance < amt) {
					res.status(403).send("Error1");

					return;
				}

				tx.pushTransaction(sender, req.query.q.toString(), amt, req.query.com).then(function() {
					res.send('Success');
				});
			});

			return;
		}

		if (typeof req.query.pushtx2 !== 'undefined') {
			if (!req.query.pkey) {
				res.status(400).send('Invalid address'); // liggy said so :)))))))))))))))

				return;
			}

			if (!req.query.amt || isNaN(req.query.amt)) {
				res.status(400).send('Error3');

				return;
			}

			if (req.query.amt < 1) {
				res.status(400).send('Error2');

				return;
			}

			if (!req.query.q || req.query.q.length !== 10) {
				res.status(400).send('Error4');

				return;
			}

			var from = krist.makeV2Address(req.query.pkey);
			var amt = parseInt(req.query.amt);

			if (from.toLowerCase() === "a5dfb396d3") {
				res.status(403).send('Error5');

				return;
			}

			if (!krist.isKristAddress(req.query.q.toString())) {
				res.status(400).send('Error4');

				return;
			}

			if (req.query.com && !/^[\x20-\x7F]+$/i.test(req.query.com)) {
				res.status(400).send('Error5');

				return;
			}

			addresses.getAddress(from).then(function(sender) {
				if (!sender || sender.balance < amt) {
					res.status(403).send("Error1");

					return;
				}

				tx.pushTransaction(sender, req.query.q.toString(), amt, req.query.com).then(function() {
					res.send('Success');
				});
			});

			return;
		}

		next();
	});

	app.get('/transactions', function(req, res) {
		if ((req.query.limit && isNaN(req.query.limit)) || (req.query.limit && (req.query.limit <= 0))) {
			res.status(400).json({
				ok: false,
				error: 'invalid_limit'
			});

			return;
		}

		if ((req.query.offset && isNaN(req.query.offset)) || (req.query.offset && req.query.offset <= 0)) {
			res.status(400).json({
				ok: false,
				error: 'invalid_offset'
			});

			return;
		}

		tx.getTransactions(req.query.limit, req.query.offset, typeof req.query.asc !== 'undefined').then(function(transactions) {
			var out = [];

			transactions.forEach(function (transaction) {
				out.push({
					id: transaction.id,
					from: transaction.from,
					to: transaction.to,
					value: transaction.value,
					time: moment(transaction.time).format('YYYY-MM-DD HH:mm:ss').toString(),
					time_unix: moment(transaction.time).unix(),
					name: transaction.name,
					op: transaction.op
				});
			});

			res.json({
				ok: true,
				count: out.length,
				transactions: out
			});
		});
	});

	app.get('/transaction/:transaction', function(req, res) {
		tx.getTransaction(Math.max(parseInt(req.params.transaction), 0)).then(function(transaction) {
			if (transaction) {
				res.json({
					ok: true,
					id: transaction.id,
					from: transaction.from,
					to: transaction.to,
					value: transaction.value,
					time: moment(transaction.time).format('YYYY-MM-DD HH:mm:ss').toString(),
					time_unix: moment(transaction.time).unix(),
					name: transaction.name,
					op: transaction.op
				});
			} else {
				res.status(404).json({
					ok: false,
					error: 'not_found'
				});
			}
		});
	});

	return app;
};
<|MERGE_RESOLUTION|>--- conflicted
+++ resolved
@@ -1,225 +1,215 @@
-var krist       = require('./../src/krist.js'),
-	addresses   = require('./../src/addresses.js'),
-	tx          = require('./../src/transactions.js'),
-	utils       = require('./../src/utils.js'),
-	schemas     = require('./../src/schemas.js'),
-	moment      = require('moment');
-
-module.exports = function(app) {
-	app.get('/', function(req, res, next) {
-		if (typeof req.query.recenttx !== 'undefined') {
-			tx.getRecentTransactions().then(function(transactions) {
-				var out = '';
-
-				transactions.forEach(function (transaction) {
-					out += moment(transaction.time).format('MMM DD HH:mm');
-
-					out += transaction.from;
-					out += transaction.to;
-
-					out += utils.padDigits(Math.abs(transaction.value), 8);
-				});
-
-				res.send(out);
-			});
-
-			return;
-		}
-
-		if (typeof req.query.pushtx !== 'undefined') {
-			if (!req.query.pkey) {
-				res.status(400).send('Invalid address'); // liggy said so :)))))))))))))))
-
-				return;
-			}
-
-			if (!req.query.amt || isNaN(req.query.amt)) {
-				res.status(400).send('Error3');
-
-				return;
-			}
-
-			if (req.query.amt < 1) {
-				res.status(400).send('Error2');
-
-				return;
-			}
-
-			if (!req.query.q || req.query.q.length !== 10) {
-				res.status(400).send('Error4');
-
-				return;
-			}
-
-			var from = utils.sha256(req.query.pkey).substr(0, 10);
-			var amt = parseInt(req.query.amt);
-
-<<<<<<< HEAD
-			if (from.toLowerCase() === "a5dfb396d3") {
-				res.status(403).send('Error5');
-
-				return;
-			}
-
-			if (!krist.isKristAddress(req.query.q.toString())) {
-=======
-			if (!/^(?:k[a-z0-9]{9}|[a-f0-9]{10})$/i.test(req.query.q.toString())) {
->>>>>>> 6bcb9c95
-				res.status(400).send('Error4');
-
-				return;
-			}
-
-			if (req.query.com && !/^[\x20-\x7F]+$/i.test(req.query.com)) {
-				res.status(400).send('Error5');
-
-				return;
-			}
-
-			addresses.getAddress(from).then(function(sender) {
-				if (!sender || sender.balance < amt) {
-					res.status(403).send("Error1");
-
-					return;
-				}
-
-				tx.pushTransaction(sender, req.query.q.toString(), amt, req.query.com).then(function() {
-					res.send('Success');
-				});
-			});
-
-			return;
-		}
-
-		if (typeof req.query.pushtx2 !== 'undefined') {
-			if (!req.query.pkey) {
-				res.status(400).send('Invalid address'); // liggy said so :)))))))))))))))
-
-				return;
-			}
-
-			if (!req.query.amt || isNaN(req.query.amt)) {
-				res.status(400).send('Error3');
-
-				return;
-			}
-
-			if (req.query.amt < 1) {
-				res.status(400).send('Error2');
-
-				return;
-			}
-
-			if (!req.query.q || req.query.q.length !== 10) {
-				res.status(400).send('Error4');
-
-				return;
-			}
-
-			var from = krist.makeV2Address(req.query.pkey);
-			var amt = parseInt(req.query.amt);
-
-			if (from.toLowerCase() === "a5dfb396d3") {
-				res.status(403).send('Error5');
-
-				return;
-			}
-
-			if (!krist.isKristAddress(req.query.q.toString())) {
-				res.status(400).send('Error4');
-
-				return;
-			}
-
-			if (req.query.com && !/^[\x20-\x7F]+$/i.test(req.query.com)) {
-				res.status(400).send('Error5');
-
-				return;
-			}
-
-			addresses.getAddress(from).then(function(sender) {
-				if (!sender || sender.balance < amt) {
-					res.status(403).send("Error1");
-
-					return;
-				}
-
-				tx.pushTransaction(sender, req.query.q.toString(), amt, req.query.com).then(function() {
-					res.send('Success');
-				});
-			});
-
-			return;
-		}
-
-		next();
-	});
-
-	app.get('/transactions', function(req, res) {
-		if ((req.query.limit && isNaN(req.query.limit)) || (req.query.limit && (req.query.limit <= 0))) {
-			res.status(400).json({
-				ok: false,
-				error: 'invalid_limit'
-			});
-
-			return;
-		}
-
-		if ((req.query.offset && isNaN(req.query.offset)) || (req.query.offset && req.query.offset <= 0)) {
-			res.status(400).json({
-				ok: false,
-				error: 'invalid_offset'
-			});
-
-			return;
-		}
-
-		tx.getTransactions(req.query.limit, req.query.offset, typeof req.query.asc !== 'undefined').then(function(transactions) {
-			var out = [];
-
-			transactions.forEach(function (transaction) {
-				out.push({
-					id: transaction.id,
-					from: transaction.from,
-					to: transaction.to,
-					value: transaction.value,
-					time: moment(transaction.time).format('YYYY-MM-DD HH:mm:ss').toString(),
-					time_unix: moment(transaction.time).unix(),
-					name: transaction.name,
-					op: transaction.op
-				});
-			});
-
-			res.json({
-				ok: true,
-				count: out.length,
-				transactions: out
-			});
-		});
-	});
-
-	app.get('/transaction/:transaction', function(req, res) {
-		tx.getTransaction(Math.max(parseInt(req.params.transaction), 0)).then(function(transaction) {
-			if (transaction) {
-				res.json({
-					ok: true,
-					id: transaction.id,
-					from: transaction.from,
-					to: transaction.to,
-					value: transaction.value,
-					time: moment(transaction.time).format('YYYY-MM-DD HH:mm:ss').toString(),
-					time_unix: moment(transaction.time).unix(),
-					name: transaction.name,
-					op: transaction.op
-				});
-			} else {
-				res.status(404).json({
-					ok: false,
-					error: 'not_found'
-				});
-			}
-		});
-	});
-
-	return app;
-};
+var krist       = require('./../src/krist.js'),
+	addresses   = require('./../src/addresses.js'),
+	tx          = require('./../src/transactions.js'),
+	utils       = require('./../src/utils.js'),
+	schemas     = require('./../src/schemas.js'),
+	moment      = require('moment');
+
+module.exports = function(app) {
+	app.get('/', function(req, res, next) {
+		if (typeof req.query.recenttx !== 'undefined') {
+			tx.getRecentTransactions().then(function(transactions) {
+				var out = '';
+
+				transactions.forEach(function (transaction) {
+					out += moment(transaction.time).format('MMM DD HH:mm');
+
+					out += transaction.from;
+					out += transaction.to;
+
+					out += utils.padDigits(Math.abs(transaction.value), 8);
+				});
+
+				res.send(out);
+			});
+
+			return;
+		}
+
+		if (typeof req.query.pushtx !== 'undefined') {
+			if (!req.query.pkey) {
+				res.status(400).send('Invalid address'); // liggy said so :)))))))))))))))
+
+				return;
+			}
+
+			if (!req.query.amt || isNaN(req.query.amt)) {
+				res.status(400).send('Error3');
+
+				return;
+			}
+
+			if (req.query.amt < 1) {
+				res.status(400).send('Error2');
+
+				return;
+			}
+
+			if (!req.query.q || req.query.q.length !== 10) {
+				res.status(400).send('Error4');
+
+				return;
+			}
+
+			var from = utils.sha256(req.query.pkey).substr(0, 10);
+			var amt = parseInt(req.query.amt);
+
+			if (!krist.isKristAddress(req.query.q.toString())) {
+				res.status(400).send('Error4');
+
+				return;
+			}
+
+			if (req.query.com && !/^[\x20-\x7F]+$/i.test(req.query.com)) {
+				res.status(400).send('Error5');
+
+				return;
+			}
+
+			addresses.getAddress(from).then(function(sender) {
+				if (!sender || sender.balance < amt) {
+					res.status(403).send("Error1");
+
+					return;
+				}
+
+				tx.pushTransaction(sender, req.query.q.toString(), amt, req.query.com).then(function() {
+					res.send('Success');
+				});
+			});
+
+			return;
+		}
+
+		if (typeof req.query.pushtx2 !== 'undefined') {
+			if (!req.query.pkey) {
+				res.status(400).send('Invalid address'); // liggy said so :)))))))))))))))
+
+				return;
+			}
+
+			if (!req.query.amt || isNaN(req.query.amt)) {
+				res.status(400).send('Error3');
+
+				return;
+			}
+
+			if (req.query.amt < 1) {
+				res.status(400).send('Error2');
+
+				return;
+			}
+
+			if (!req.query.q || req.query.q.length !== 10) {
+				res.status(400).send('Error4');
+
+				return;
+			}
+
+			var from = krist.makeV2Address(req.query.pkey);
+			var amt = parseInt(req.query.amt);
+
+			if (from.toLowerCase() === "a5dfb396d3") {
+				res.status(403).send('Error5');
+
+				return;
+			}
+
+			if (!krist.isKristAddress(req.query.q.toString())) {
+				res.status(400).send('Error4');
+
+				return;
+			}
+
+			if (req.query.com && !/^[\x20-\x7F]+$/i.test(req.query.com)) {
+				res.status(400).send('Error5');
+
+				return;
+			}
+
+			addresses.getAddress(from).then(function(sender) {
+				if (!sender || sender.balance < amt) {
+					res.status(403).send("Error1");
+
+					return;
+				}
+
+				tx.pushTransaction(sender, req.query.q.toString(), amt, req.query.com).then(function() {
+					res.send('Success');
+				});
+			});
+
+			return;
+		}
+
+		next();
+	});
+
+	app.get('/transactions', function(req, res) {
+		if ((req.query.limit && isNaN(req.query.limit)) || (req.query.limit && (req.query.limit <= 0))) {
+			res.status(400).json({
+				ok: false,
+				error: 'invalid_limit'
+			});
+
+			return;
+		}
+
+		if ((req.query.offset && isNaN(req.query.offset)) || (req.query.offset && req.query.offset <= 0)) {
+			res.status(400).json({
+				ok: false,
+				error: 'invalid_offset'
+			});
+
+			return;
+		}
+
+		tx.getTransactions(req.query.limit, req.query.offset, typeof req.query.asc !== 'undefined').then(function(transactions) {
+			var out = [];
+
+			transactions.forEach(function (transaction) {
+				out.push({
+					id: transaction.id,
+					from: transaction.from,
+					to: transaction.to,
+					value: transaction.value,
+					time: moment(transaction.time).format('YYYY-MM-DD HH:mm:ss').toString(),
+					time_unix: moment(transaction.time).unix(),
+					name: transaction.name,
+					op: transaction.op
+				});
+			});
+
+			res.json({
+				ok: true,
+				count: out.length,
+				transactions: out
+			});
+		});
+	});
+
+	app.get('/transaction/:transaction', function(req, res) {
+		tx.getTransaction(Math.max(parseInt(req.params.transaction), 0)).then(function(transaction) {
+			if (transaction) {
+				res.json({
+					ok: true,
+					id: transaction.id,
+					from: transaction.from,
+					to: transaction.to,
+					value: transaction.value,
+					time: moment(transaction.time).format('YYYY-MM-DD HH:mm:ss').toString(),
+					time_unix: moment(transaction.time).unix(),
+					name: transaction.name,
+					op: transaction.op
+				});
+			} else {
+				res.status(404).json({
+					ok: false,
+					error: 'not_found'
+				});
+			}
+		});
+	});
+
+	return app;
+};